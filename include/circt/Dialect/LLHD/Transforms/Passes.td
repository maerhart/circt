//===-- Passes.td - LLHD pass definition file --------------*- tablegen -*-===//
//
// This file contains definitions for passes that work on the LLHD dialect.
//
//===----------------------------------------------------------------------===//

#ifndef CIRCT_DIALECT_LLHD_TRANSFORMS_PASSES
#define CIRCT_DIALECT_LLHD_TRANSFORMS_PASSES

include "mlir/Pass/PassBase.td"

def BlockArgumentToSelect : Pass<"llhd-block-argument-to-select",
                                 "llhd::ProcOp"> {
  let summary = "Convert block arguments to select operations.";
  let description = [{
    Convert block arguments to select operations by extracting the condition
    under which the block with the block argument is reached from a given
    predecessor block. Given this condition for all predecessor blocks, we
    can insert select operations to multiplex the passed values.
    This enables the Early Code Motion pass to move operations, which use
    block arguments as operands, further up in the CFG as well as the
    select operations created with this pass. It also enables the
    canonicalization pass to merge blocks which previously had block
    arguments which is necessary to completely remove all the control flow.
  }];

  let constructor = "mlir::llhd::createBlockArgumentToSelectPass()";
}

def ProcessLowering : Pass<"llhd-process-lowering", "ModuleOp"> {
  let summary = "Lowers LLHD Processes to Entities.";
  let description = [{
    TODO
  }];

  let constructor = "mlir::llhd::createProcessLoweringPass()";
<<<<<<< HEAD
=======
}

def MemoryToBlockArgument : Pass<"llhd-memory-to-block-argument",
                                 "llhd::ProcOp"> {
  let summary = "Promote memory to block arguments.";
  let description = [{
    Promotes memory locations allocated with `llhd.var` to block arguments. This
    enables other optimizations and is required to be able to lower behavioral
    LLHD to structural LLHD. This is because there are no memory model and
    control flow in structural LLHD. After executing this pass, the
    "-llhd-block-argument-to-mux" pass can be used to convert the block
    arguments to multiplexers to enable more control-flow elimination.

    Example:

    ```mlir
    llhd.proc @check_simple(%condsig : !llhd.sig<i1>) -> () {
      %c5 = llhd.const 5 : i32
      %cond = llhd.prb %condsig : !llhd.sig<i1>
      %ptr = llhd.var %c5 : i32
      cond_br %cond, ^bb1, ^bb2
    ^bb1:
      %c6 = llhd.const 6 : i32
      llhd.store %ptr, %c6 : !llhd.ptr<i32>
      br ^bb2
    ^bb2:
      %ld = llhd.load %ptr : !llhd.ptr<i32>
      %res = llhd.not %ld : i32
      llhd.halt
    }
    ```

    is transformed to

    ```mlir
    llhd.proc @check_simple(%condsig : !llhd.sig<i1>) -> () {
      %c5 = llhd.const 5 : i32
      %cond = llhd.prb %condsig : !llhd.sig<i1>
      cond_br %cond, ^bb1, ^bb2(%c5 : i32)
    ^bb1:
      %c6 = llhd.const 6 : i32
      br ^bb2(%c6 : i32)
    ^bb2(%arg : i32):
      %res = llhd.not %arg : i32
      llhd.halt
    }
    ```

  }];

  let constructor = "mlir::llhd::createMemoryToBlockArgumentPass()";
>>>>>>> 1287e3dd
}

def FunctionElimination : Pass<"llhd-function-elimination", "ModuleOp"> {
  let summary = "Deletes all functions.";
  let description = [{
    Deletes all functions in the module. In case there is still a function
    call in an entity or process, it fails.
    This pass is intended as a post-inlining pass to check if all functions
    could be successfully inlined and remove the inlined functions. This
    is necessary because Structural LLHD does not allow functions. Fails in
    the case that there is still a function call left in a `llhd.proc` or
    `llhd.entity`.
  }];

  let constructor = "mlir::llhd::createFunctionEliminationPass()";
<<<<<<< HEAD
}

def EarlyCodeMotion : Pass<"llhd-early-code-motion", "llhd::ProcOp"> {
  let summary = "Move side-effect-free instructions and llhd.prb up in the CFG";
  let description = [{
    Moves side-effect-free instructions as far up in the CFG as possible. That
    means to the earliest block where all operands are defined. Special care has
    to be given to the `llhd.prb` instruction (which is the only side-effect
    instruction moved by this pass) as it must stay in the same temporal region,
    because otherwise it might sample an older or newer state of the signal.
    This pass is designed as a preparatory pass for the Temporal Code Motion
    pass to be able to move the `llhd.drv` operations in a single TR exiting
    block without having to move operations defining the operands used by the
    `llhd.drv`. It also enables total control flow elimination as the `llhd.prb`
    instructions would not be moved by other canonicalization passes.
  }];

  let constructor = "mlir::llhd::createEarlyCodeMotionPass()";
=======
>>>>>>> 1287e3dd
}

#endif // CIRCT_DIALECT_LLHD_TRANSFORMS_PASSES<|MERGE_RESOLUTION|>--- conflicted
+++ resolved
@@ -34,8 +34,6 @@
   }];
 
   let constructor = "mlir::llhd::createProcessLoweringPass()";
-<<<<<<< HEAD
-=======
 }
 
 def MemoryToBlockArgument : Pass<"llhd-memory-to-block-argument",
@@ -87,7 +85,6 @@
   }];
 
   let constructor = "mlir::llhd::createMemoryToBlockArgumentPass()";
->>>>>>> 1287e3dd
 }
 
 def FunctionElimination : Pass<"llhd-function-elimination", "ModuleOp"> {
@@ -103,7 +100,6 @@
   }];
 
   let constructor = "mlir::llhd::createFunctionEliminationPass()";
-<<<<<<< HEAD
 }
 
 def EarlyCodeMotion : Pass<"llhd-early-code-motion", "llhd::ProcOp"> {
@@ -122,8 +118,6 @@
   }];
 
   let constructor = "mlir::llhd::createEarlyCodeMotionPass()";
-=======
->>>>>>> 1287e3dd
 }
 
 #endif // CIRCT_DIALECT_LLHD_TRANSFORMS_PASSES