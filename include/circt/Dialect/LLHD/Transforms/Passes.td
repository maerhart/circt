--- conflicted
+++ resolved
@@ -120,8 +120,6 @@
   let constructor = "mlir::llhd::createEarlyCodeMotionPass()";
 }
 
-<<<<<<< HEAD
-=======
 def TemporalCodeMotion : Pass<"llhd-tcm", "llhd::ProcOp"> {
     let summary = "";
     let description = [{
@@ -131,5 +129,4 @@
     let constructor = "mlir::llhd::createTemporalCodeMotionPass()";
 }
 
->>>>>>> 1e05c684
 #endif // CIRCT_DIALECT_LLHD_TRANSFORMS_PASSES