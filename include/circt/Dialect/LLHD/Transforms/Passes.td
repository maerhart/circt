--- conflicted
+++ resolved
@@ -120,18 +120,15 @@
   let constructor = "mlir::llhd::createEarlyCodeMotionPass()";
 }
 
-<<<<<<< HEAD
 def TemporalCodeMotion : Pass<"llhd-tcm", "llhd::ProcOp"> {
-=======
-def InstanceInlining : Pass<"llhd-ii", "ModuleOp"> {
->>>>>>> 180025ea
     let summary = "";
     let description = [{
 
     }];
 
-<<<<<<< HEAD
     let constructor = "mlir::llhd::createTemporalCodeMotionPass()";
+}
+
 def Desequentialization : Pass<"llhd-deseq", "ModuleOp"> {
   let summary = "";
   let description = [{
@@ -139,9 +136,10 @@
   }];
 
   let constructor = "mlir::llhd::createDesequentializationPass()";
-=======
-    let constructor = "mlir::llhd::createInstanceInliningPass()";
->>>>>>> 180025ea
+}
+
+def InstanceInlining : Pass<"llhd-ii", "ModuleOp"> {
+  let constructor = "mlir::llhd::createInstanceInliningPass()";
 }
 
 #endif // CIRCT_DIALECT_LLHD_TRANSFORMS_PASSES