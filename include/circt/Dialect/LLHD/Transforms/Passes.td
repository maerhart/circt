--- conflicted
+++ resolved
@@ -49,7 +49,6 @@
   }];
 
   let constructor = "mlir::llhd::createFunctionEliminationPass()";
-<<<<<<< HEAD
 }
 
 def EarlyCodeMotion : Pass<"llhd-early-code-motion", "llhd::ProcOp"> {
@@ -71,14 +70,12 @@
 }
 
 def Desequentialization : Pass<"llhd-deseq", "ModuleOp"> {
-    let summary = "";
-    let description = [{
+  let summary = "";
+  let description = [{
 
-    }];
+  }];
 
-    let constructor = "mlir::llhd::createDesequentializationPass()";
-=======
->>>>>>> e661c340
+  let constructor = "mlir::llhd::createDesequentializationPass()";
 }
 
 #endif // CIRCT_DIALECT_LLHD_TRANSFORMS_PASSES