--- conflicted
+++ resolved
@@ -49,7 +49,6 @@
   }];
 
   let constructor = "mlir::llhd::createFunctionEliminationPass()";
-<<<<<<< HEAD
 }
 
 def EarlyCodeMotion : Pass<"llhd-early-code-motion", "llhd::ProcOp"> {
@@ -68,8 +67,6 @@
   }];
 
   let constructor = "mlir::llhd::createEarlyCodeMotionPass()";
-=======
->>>>>>> e661c340
 }
 
 #endif // CIRCT_DIALECT_LLHD_TRANSFORMS_PASSES