--- conflicted
+++ resolved
@@ -1,15 +1,5 @@
 // RUN: llhd-sim %s | FileCheck %s
 
-<<<<<<< HEAD
-// CHECK: 0ps 0d 0e  root/shr  0x08
-// CHECK-NEXT: 0ps 0d 0e  root/shl  0x01
-// CHECK-NEXT: 1000ps 0d 0e  root/shr  0x0c
-// CHECK-NEXT: 1000ps 0d 0e  root/shl  0x02
-// CHECK-NEXT: 2000ps 0d 0e  root/shr  0x0e
-// CHECK-NEXT: 2000ps 0d 0e  root/shl  0x04
-// CHECK-NEXT: 3000ps 0d 0e  root/shr  0x0f
-// CHECK-NEXT: 3000ps 0d 0e  root/shl  0x08
-=======
 // CHECK: 0ps 0d 0e  root/shl  0x01
 // CHECK-NEXT: 0ps 0d 0e  root/shr  0x08
 // CHECK-NEXT: 1000ps 0d 0e  root/shl  0x02
@@ -18,7 +8,6 @@
 // CHECK-NEXT: 2000ps 0d 0e  root/shr  0x0e
 // CHECK-NEXT: 3000ps 0d 0e  root/shl  0x08
 // CHECK-NEXT: 3000ps 0d 0e  root/shr  0x0f
->>>>>>> c6c8c67a
 // CHECK-NEXT: 4000ps 0d 0e  root/shl  0x00
 
 llhd.entity @root () -> () {
