// RUN: llhd-sim %s | FileCheck %s

<<<<<<< HEAD
// CHECK: 0ps 0d 0e  root/twoBytes  0x12345678
// CHECK-NEXT: 0ps 0d 0e  root/spanBytes  0xffffffff
// CHECK-NEXT: 0ps 0d 0e  root/sameByte  0xffffffff
// CHECK-NEXT: 1000ps 0d 0e  root/twoBytes  0x1234ffff
// CHECK-NEXT: 1000ps 0d 0e  root/spanBytes  0xfffff00f
// CHECK-NEXT: 1000ps 0d 0e  root/sameByte  0xfffffffc
=======
// CHECK: 0ps 0d 0e  root/sameByte  0xffffffff
// CHECK-NEXT: 0ps 0d 0e  root/spanBytes  0xffffffff
// CHECK-NEXT: 0ps 0d 0e  root/twoBytes  0x12345678
// CHECK-NEXT: 1000ps 0d 0e  root/sameByte  0xfffffffc
// CHECK-NEXT: 1000ps 0d 0e  root/spanBytes  0xfffff00f
// CHECK-NEXT: 1000ps 0d 0e  root/twoBytes  0x1234ffff
>>>>>>> c6c8c67a
llhd.entity @root () -> () {
  %0 = llhd.const 0x12345678 : i32
  %1 = llhd.const 0xffffffff : i32
  %s0 = llhd.sig "twoBytes" %0 : i32
  %s1 = llhd.sig "spanBytes" %1 : i32
  %s2 = llhd.sig "sameByte" %1 : i32
  %c0 = llhd.const 0xffff : i16
  %c1 = llhd.const 0 : i8
  %c2 = llhd.const 0 : i1
  %t = llhd.const #llhd.time<1ns, 0d, 0e> : !llhd.time
  %e0 = llhd.extract_slice %s0, 0 : !llhd.sig<i32> -> !llhd.sig<i16>
  %e1 = llhd.extract_slice %s1, 4 : !llhd.sig<i32> -> !llhd.sig<i8>
  %e2 = llhd.extract_slice %s2, 0 : !llhd.sig<i32> -> !llhd.sig<i1>
  %e3 = llhd.extract_slice %s2, 1 : !llhd.sig<i32> -> !llhd.sig<i1>
  llhd.drv %e0, %c0 after %t : !llhd.sig<i16>
  llhd.drv %e1, %c1 after %t : !llhd.sig<i8>
  llhd.drv %e2, %c2 after %t : !llhd.sig<i1>
  llhd.drv %e3, %c2 after %t : !llhd.sig<i1>
}<|MERGE_RESOLUTION|>--- conflicted
+++ resolved
@@ -1,20 +1,11 @@
 // RUN: llhd-sim %s | FileCheck %s
 
-<<<<<<< HEAD
-// CHECK: 0ps 0d 0e  root/twoBytes  0x12345678
-// CHECK-NEXT: 0ps 0d 0e  root/spanBytes  0xffffffff
-// CHECK-NEXT: 0ps 0d 0e  root/sameByte  0xffffffff
-// CHECK-NEXT: 1000ps 0d 0e  root/twoBytes  0x1234ffff
-// CHECK-NEXT: 1000ps 0d 0e  root/spanBytes  0xfffff00f
-// CHECK-NEXT: 1000ps 0d 0e  root/sameByte  0xfffffffc
-=======
 // CHECK: 0ps 0d 0e  root/sameByte  0xffffffff
 // CHECK-NEXT: 0ps 0d 0e  root/spanBytes  0xffffffff
 // CHECK-NEXT: 0ps 0d 0e  root/twoBytes  0x12345678
 // CHECK-NEXT: 1000ps 0d 0e  root/sameByte  0xfffffffc
 // CHECK-NEXT: 1000ps 0d 0e  root/spanBytes  0xfffff00f
 // CHECK-NEXT: 1000ps 0d 0e  root/twoBytes  0x1234ffff
->>>>>>> c6c8c67a
 llhd.entity @root () -> () {
   %0 = llhd.const 0x12345678 : i32
   %1 = llhd.const 0xffffffff : i32
