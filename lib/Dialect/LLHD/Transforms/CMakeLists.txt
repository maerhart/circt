--- conflicted
+++ resolved
@@ -1,9 +1,6 @@
 add_mlir_dialect_library(MLIRLLHDTransforms
   TemporalRegions.cpp
-<<<<<<< HEAD
   EarlyCodeMotionPass.cpp
-=======
->>>>>>> 1e05c684
   DNFUtil.cpp
   PassRegistration.cpp
   ProcessLoweringPass.cpp
