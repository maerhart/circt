add_mlir_dialect_library(MLIRLLHDTransforms
<<<<<<< HEAD
  TemporalRegions.cpp
  PassRegistration.cpp
  ProcessLoweringPass.cpp
  FunctionEliminationPass.cpp
  EarlyCodeMotionPass.cpp
=======
  DNFUtil.cpp
  PassRegistration.cpp
  ProcessLoweringPass.cpp
  FunctionEliminationPass.cpp
  BlockArgumentToSelect.cpp
>>>>>>> e661c340

  DEPENDS
  MLIRLLHDTransformsIncGen

  LINK_LIBS PUBLIC
  MLIREDSC
  MLIRIR
  MLIRStandardOps
  MLIRLLHD
  MLIRTransformUtils
)<|MERGE_RESOLUTION|>--- conflicted
+++ resolved
@@ -1,17 +1,11 @@
 add_mlir_dialect_library(MLIRLLHDTransforms
-<<<<<<< HEAD
   TemporalRegions.cpp
-  PassRegistration.cpp
-  ProcessLoweringPass.cpp
-  FunctionEliminationPass.cpp
   EarlyCodeMotionPass.cpp
-=======
   DNFUtil.cpp
   PassRegistration.cpp
   ProcessLoweringPass.cpp
   FunctionEliminationPass.cpp
   BlockArgumentToSelect.cpp
->>>>>>> e661c340
 
   DEPENDS
   MLIRLLHDTransformsIncGen
