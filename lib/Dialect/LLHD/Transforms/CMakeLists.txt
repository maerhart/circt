--- conflicted
+++ resolved
@@ -2,18 +2,14 @@
   TemporalRegions.cpp
   EarlyCodeMotionPass.cpp
   DNFUtil.cpp
-  TemporalRegions.cpp
   PassRegistration.cpp
   ProcessLoweringPass.cpp
   TemporalCodeMotionPass.cpp
   FunctionEliminationPass.cpp
-<<<<<<< HEAD
-=======
-  DesequentializationPass.cpp
->>>>>>> f883e73e
   EarlyCodeMotionPass.cpp
   BlockArgumentToSelect.cpp
   MemoryToBlockArgumentPass.cpp
+  DesequentializationPass.cpp
 
   DEPENDS
   MLIRLLHDTransformsIncGen
